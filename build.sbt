<<<<<<< HEAD
import sbtassembly.Plugin.AssemblyKeys._

// put this at the top of the file

assemblySettings

organization := "com.sanoma.cda"

name := "maxmind-geoip2-scala"

version := "1.5.1"
=======
lazy val packageInfo = Seq(
  organization := "com.sanoma.cda",
  name := "maxmind-geoip2-scala",
  version := "1.5.4"
)

lazy val scalaVersions = Seq(
  scalaVersion := "2.11.8",
  crossScalaVersions := Seq("2.10.6", "2.11.8")
)
>>>>>>> b117e8bf

scalaVersion := "2.10.3"

libraryDependencies ++= Seq(
  "com.maxmind.geoip2" % "geoip2" % "2.3.1",
  "com.twitter" %% "util-collection" % "6.23.0",
  "org.scalacheck" %% "scalacheck" % "1.12.2" % "test",
  "org.scalatest"  %% "scalatest"  % "2.2.4" % "test"
)

jarName in assembly := s"${name.value}-${version.value}.jar"

publishTo := Some("Artifactory Realm" at "http://ml-dashboard.personagraph.com:8081/artifactory/pipelines-release")

credentials += Credentials(Path.userHome / ".ivy2" / ".credentials")

assemblyOption in assembly ~= { _.copy(includeScala = false) }

mergeStrategy in assembly <<= (mergeStrategy in assembly) { (old) =>
{
  case PathList("org", "apache", xs @ _*) => MergeStrategy.last
  case PathList("org", "objectweb", xs @ _*) => MergeStrategy.last
  case PathList("javax", "servlet", xs @ _*) => MergeStrategy.last
  case PathList("com", "esotericsoftware", xs @ _*) => MergeStrategy.last
  case PathList("com", "google", xs @ _*) => MergeStrategy.last
  case PathList("javax", "xml", xs @ _*) => MergeStrategy.last
  case PathList("com", "twitter", xs @ _*) => MergeStrategy.last
  case PathList("project.clj") => MergeStrategy.last
  case PathList("overview.html") => MergeStrategy.last
  case PathList("logback.xml") => MergeStrategy.discard
  case x => old(x)
}
}
<|MERGE_RESOLUTION|>--- conflicted
+++ resolved
@@ -1,16 +1,3 @@
-<<<<<<< HEAD
-import sbtassembly.Plugin.AssemblyKeys._
-
-// put this at the top of the file
-
-assemblySettings
-
-organization := "com.sanoma.cda"
-
-name := "maxmind-geoip2-scala"
-
-version := "1.5.1"
-=======
 lazy val packageInfo = Seq(
   organization := "com.sanoma.cda",
   name := "maxmind-geoip2-scala",
@@ -21,37 +8,26 @@
   scalaVersion := "2.11.8",
   crossScalaVersions := Seq("2.10.6", "2.11.8")
 )
->>>>>>> b117e8bf
 
-scalaVersion := "2.10.3"
+val commonBuildLibs = Seq(
+  "com.maxmind.geoip2"  % "geoip2"          % "2.3.1",
+  "com.twitter"        %% "util-collection" % "6.23.0"
+)
+val commonTestLibs = Seq(
+  "org.scalacheck" %% "scalacheck" % "1.12.2",
+  "org.scalatest"  %% "scalatest"  % "2.2.4"
+).map(_ % Test)
 
-libraryDependencies ++= Seq(
-  "com.maxmind.geoip2" % "geoip2" % "2.3.1",
-  "com.twitter" %% "util-collection" % "6.23.0",
-  "org.scalacheck" %% "scalacheck" % "1.12.2" % "test",
-  "org.scalatest"  %% "scalatest"  % "2.2.4" % "test"
-)
+val scalaLangLibs = Seq("org.scala-lang.modules" %% "scala-xml" % "1.0.3")
 
-jarName in assembly := s"${name.value}-${version.value}.jar"
 
-publishTo := Some("Artifactory Realm" at "http://ml-dashboard.personagraph.com:8081/artifactory/pipelines-release")
-
-credentials += Credentials(Path.userHome / ".ivy2" / ".credentials")
-
-assemblyOption in assembly ~= { _.copy(includeScala = false) }
-
-mergeStrategy in assembly <<= (mergeStrategy in assembly) { (old) =>
-{
-  case PathList("org", "apache", xs @ _*) => MergeStrategy.last
-  case PathList("org", "objectweb", xs @ _*) => MergeStrategy.last
-  case PathList("javax", "servlet", xs @ _*) => MergeStrategy.last
-  case PathList("com", "esotericsoftware", xs @ _*) => MergeStrategy.last
-  case PathList("com", "google", xs @ _*) => MergeStrategy.last
-  case PathList("javax", "xml", xs @ _*) => MergeStrategy.last
-  case PathList("com", "twitter", xs @ _*) => MergeStrategy.last
-  case PathList("project.clj") => MergeStrategy.last
-  case PathList("overview.html") => MergeStrategy.last
-  case PathList("logback.xml") => MergeStrategy.discard
-  case x => old(x)
-}
-}
+lazy val root = (project in file("."))
+  .settings(packageInfo: _*)
+  .settings(scalaVersions: _*)
+  .settings(libraryDependencies ++= (CrossVersion.partialVersion(scalaVersion.value) match {
+    case Some((2, scalaMajor)) if scalaMajor >= 11 => commonBuildLibs ++ scalaLangLibs
+    case _ => commonBuildLibs
+  })
+  )
+  .settings(libraryDependencies ++= commonTestLibs)
+  .settings(scalacOptions ++= Seq("-feature", "-deprecation"))